# -*- coding: utf-8 -*-

# Copyright 2019-2020 Univention GmbH
#
# http://www.univention.de/
#
# All rights reserved.
#
# The source code of this program is made available
# under the terms of the GNU Affero General Public License version 3
# (GNU AGPL V3) as published by the Free Software Foundation.
#
# Binary versions of this program provided by Univention to you as
# well as other copyrighted, protected or trademarked materials like
# Logos, graphics, fonts, specific documentations and configurations,
# cryptographic keys etc. are subject to a license agreement between
# you and Univention and not subject to the GNU AGPL V3.
#
# In the case you use this program under the terms of the GNU AGPL V3,
# the program is provided in the hope that it will be useful,
# but WITHOUT ANY WARRANTY; without even the implied warranty of
# MERCHANTABILITY or FITNESS FOR A PARTICULAR PURPOSE. See the
# GNU Affero General Public License for more details.
#
# You should have received a copy of the GNU Affero General Public
# License with the Debian GNU/Linux or Univention distribution in file
# /usr/share/common-licenses/AGPL-3; if not, see
# <http://www.gnu.org/licenses/>.

import datetime
from unittest.mock import patch

import pytest
from faker import Faker

import ucsschool_id_connector.models as models
from ucsschool.kelvin.client import PasswordsHashes
from ucsschool_id_connector.plugin_loader import load_plugins
from ucsschool_id_connector.plugins import plugin_manager

fake = Faker()


@pytest.fixture
def async_mock_load_school2target_mapping(school2school_authority_mapping):
    async def _func():
        return school2school_authority_mapping()

    return _func


@pytest.mark.asyncio
@pytest.mark.parametrize("api", ("kelvin",))
async def test_map_attributes(
    api,
    mock_plugins,
    listener_user_add_modify_object,
<<<<<<< HEAD
    kelvin_school_authority_configuration,
    async_mock_load_school2target_mapping,
=======
    school_authority_configuration,
>>>>>>> 374da3e6
):
    load_plugins()
    user_handler_class = {
        "kelvin": "KelvinHandler",
    }[api]
    for plugin in plugin_manager.get_plugins():
        if plugin.__class__.__name__ == user_handler_class:
            break
    else:
        raise AssertionError(f"Cannot find handler class for {api!r} API in plugins.")
    s_a_config = {
        "kelvin": school_authority_configuration(),
    }[api]
    # can only be imported after load_plugins():
    import ucsschool_id_connector.config_storage
    import ucsschool_id_connector_defaults.kelvin_connection
    from ucsschool_id_connector_defaults.users_kelvin import KelvinPerSAUserDispatcher

    with patch.object(ucsschool_id_connector_defaults.kelvin_connection, "httpx"), patch.object(
        ucsschool_id_connector_defaults.kelvin_connection, "fetch_ucs_certificate"
    ):
        user_handler: KelvinPerSAUserDispatcher = plugin.per_s_a_handler_class(s_a_config, api)
    user_obj: models.ListenerUserAddModifyObject = listener_user_add_modify_object()
    user_handler._school_ids_on_target_cache = dict((ou, fake.uri()) for ou in user_obj.schools)
    user_handler._school_ids_on_target_cache_creation = datetime.datetime.now()
    user_handler._roles_on_target_cache = dict(
        (role.name, fake.uri()) for role in user_obj.school_user_roles
    )

    with patch.object(
        ucsschool_id_connector.config_storage.ConfigurationStorage,
        "load_school2target_mapping",
        async_mock_load_school2target_mapping,
    ):
        res = await user_handler.map_attributes(user_obj, s_a_config.plugin_configs[api]["mapping"])
    school = [ou for ou in user_obj.schools if ou in user_obj.dn][0]
    schools_ids_on_target = await user_handler.schools_ids_on_target
    roles_on_target = await user_handler.roles_on_target
    school_uri = schools_ids_on_target[school]
    exp = {
        "disabled": user_obj.object["disabled"] == "1",
        "firstname": user_obj.object["firstname"],
        "lastname": user_obj.object["lastname"],
        "name": user_obj.username,
        "record_uid": user_obj.record_uid,
        "roles": list(roles_on_target.values()),
        "school": school_uri,
        "school_classes": user_obj.object.get("school_classes", {}),
        "schools": list(schools_ids_on_target.values()),
        "source_uid": user_obj.source_uid,
    }
    if api == "kelvin":
        kelvin_password_hashes = user_obj.user_passwords.dict_krb5_key_base64_encoded()
        exp["kelvin_password_hashes"] = {
            "krb_5_key": kelvin_password_hashes["krb5Key"],
            "krb5_key_version_number": kelvin_password_hashes["krb5KeyVersionNumber"],
            "samba_nt_password": kelvin_password_hashes["sambaNTPassword"],
            "samba_pwd_last_set": kelvin_password_hashes["sambaPwdLastSet"],
            "user_password": kelvin_password_hashes["userPassword"],
        }
        assert isinstance(res["kelvin_password_hashes"], PasswordsHashes)
        res["kelvin_password_hashes"] = res["kelvin_password_hashes"].as_dict()
    assert res == exp


# TODO: add test for user_handler_base.PerSchoolAuthorityUserDispatcherBase.search_params<|MERGE_RESOLUTION|>--- conflicted
+++ resolved
@@ -55,12 +55,8 @@
     api,
     mock_plugins,
     listener_user_add_modify_object,
-<<<<<<< HEAD
-    kelvin_school_authority_configuration,
+    school_authority_configuration,
     async_mock_load_school2target_mapping,
-=======
-    school_authority_configuration,
->>>>>>> 374da3e6
 ):
     load_plugins()
     user_handler_class = {
